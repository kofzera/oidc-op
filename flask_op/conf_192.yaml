--- conflicted
+++ resolved
@@ -227,27 +227,18 @@
           email:
             - oidcendpoint.user_authn.authn_context.INTERNETPROTOCOLPASSWORD
 
-<<<<<<< HEAD
     # this adds PKCE support as mandatory - disable it if needed (essential: False)
-=======
-    # this adds PKCE support as mandatory - disable if needed
->>>>>>> e238f350
     add_on:
       pkce:
         function: oidcendpoint.oidc.add_on.pkce.add_pkce_support
         kwargs:
-<<<<<<< HEAD
-          essential: True
-=======
           essential: False
->>>>>>> e238f350
           code_challenge_method:
             #plain
             S256
             S384
             S512
-<<<<<<< HEAD
-=======
+
       claims:
         function: oidcendpoint.oidc.add_on.custom_scopes.add_custom_scopes
         kwargs:
@@ -260,7 +251,7 @@
             - sub
             - iss
             - eduperson_scoped_affiliation
->>>>>>> e238f350
+
 
 webserver:
   cert: '{}/certs/cert.pem'
