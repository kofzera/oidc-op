--- conflicted
+++ resolved
@@ -1,5 +1,6 @@
 import logging
-from typing import Optional, Union
+from typing import Optional
+from typing import Union
 
 from cryptojwt.jwe.exception import JWEException
 from cryptojwt.jws.exception import NoSuitableSigningKeys
@@ -7,14 +8,18 @@
 from oidcmsg import oidc
 from oidcmsg.message import Message
 from oidcmsg.oauth2 import ResponseMessage
-from oidcmsg.oidc import RefreshAccessTokenRequest, TokenErrorResponse
+from oidcmsg.oidc import RefreshAccessTokenRequest
+from oidcmsg.oidc import TokenErrorResponse
 from oidcmsg.time_util import time_sans_frac
 
 from oidcop import sanitize
 from oidcop.endpoint import Endpoint
 from oidcop.exception import ProcessError
-from oidcop.session.grant import AuthorizationCode, Grant, RefreshToken
-from oidcop.session.token import MintingNotAllowed, SessionToken
+from oidcop.session.grant import AuthorizationCode
+from oidcop.session.grant import Grant
+from oidcop.session.grant import RefreshToken
+from oidcop.session.token import MintingNotAllowed
+from oidcop.session.token import SessionToken
 from oidcop.token.exception import UnknownToken
 from oidcop.util import importer
 
@@ -27,9 +32,9 @@
         self.config = config
         self.error_cls = self.endpoint.error_cls
 
-    def post_parse_request(
-        self, request: Union[Message, dict], client_id: Optional[str] = "", **kwargs
-    ):
+    def post_parse_request(self, request: Union[Message, dict],
+                           client_id: Optional[str] = "",
+                           **kwargs):
         """Context specific parsing of the request.
         This is done after general request parsing and before processing
         the request.
@@ -158,12 +163,8 @@
                 logger.warning(err)
             else:
                 _response["access_token"] = token.value
-<<<<<<< HEAD
                 if token.expires_at:
                     _response["expires_in"] = token.expires_at - utc_time_sans_frac()
-=======
-                _response["expires_in"] = token.expires_at - utc_time_sans_frac()
->>>>>>> 50eae15d
 
         if issue_refresh and "refresh_token" in _supports_minting:
             try:
