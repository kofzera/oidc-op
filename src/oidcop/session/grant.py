--- conflicted
+++ resolved
@@ -1,4 +1,5 @@
-from typing import List, Optional
+from typing import List
+from typing import Optional
 from uuid import uuid1
 
 from oidcmsg.impexp import ImpExp
@@ -7,15 +8,13 @@
 
 from oidcop.authn_event import AuthnEvent
 from oidcop.session import MintingNotAllowed
-from oidcop.session.token import (
-    AccessToken,
-    AuthorizationCode,
-    IDToken,
-    Item,
-    RefreshToken,
-    SessionToken,
-)
+from oidcop.session.token import AccessToken
+from oidcop.session.token import AuthorizationCode
+from oidcop.session.token import Item
+from oidcop.session.token import RefreshToken
+from oidcop.session.token import SessionToken
 from oidcop.token import Token as TokenHandler
+from oidcop.token.id_token import IDToken
 from oidcop.util import importer
 
 
@@ -100,11 +99,7 @@
 
 
 def token_map_load(items: dict, **kwargs):
-<<<<<<< HEAD
     return {k: importer(v) for k, v in items.items()}
-=======
-    return {k: importer(v) for k,v in items.items()}
->>>>>>> 50eae15d
 
 
 class Grant(Item):
