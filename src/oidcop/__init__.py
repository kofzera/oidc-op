--- conflicted
+++ resolved
@@ -1,10 +1,6 @@
 import secrets
 
-<<<<<<< HEAD
-__version__ = "2.3.4"
-=======
 __version__ = "2.3.5"
->>>>>>> 2f87d37a
 
 DEF_SIGN_ALG = {
     "id_token": "RS256",
