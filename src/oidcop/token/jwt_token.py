from typing import Callable
from typing import Optional

from cryptojwt import JWT
from cryptojwt import KeyJar
from cryptojwt.jws.exception import JWSException

from oidcop.exception import ToOld
from oidcop.token import Crypt

from . import Token
from . import is_expired
from .exception import UnknownToken

TYPE_MAP = {"A": "code", "T": "access_token", "R": "refresh_token"}


class JWTToken(Token):
    def __init__(
        self,
        typ,
        # keyjar: KeyJar = None,
        issuer: str = None,
        aud: Optional[list] = None,
        alg: str = "ES256",
        lifetime: int = 300,
        server_get: Callable = None,
        token_type: str = "Bearer",
        password: str = "",
        **kwargs
    ):
        Token.__init__(self, typ, **kwargs)
        self.token_type = token_type
        self.lifetime = lifetime
        self.crypt = Crypt(password)

        self.kwargs = kwargs
        _context = server_get("endpoint_context")
        # self.key_jar = keyjar or _context.keyjar
        self.issuer = issuer or _context.issuer
        self.cdb = _context.cdb
        self.server_get = server_get

        self.def_aud = aud or []
        self.alg = alg

<<<<<<< HEAD
    def load_claims(self, payload:dict={}):
        # inherit me and do your things here
        return payload

    def __call__(self,
                 session_id: Optional[str] = '',
                 ttype: Optional[str] = '',
                 **payload) -> str:
=======
    def __call__(
        self, session_id: Optional[str] = "", ttype: Optional[str] = "", **payload
    ) -> str:
>>>>>>> 11a0083e
        """
        Return a token.

        :param session_id: Session id
        :param subject:
        :param grant:
        :param kwargs: KeyWord arguments
        :return: Signed JSON Web Token
        """
        if not ttype and self.type:
            ttype = self.type
        else:
            ttype = "A"

        payload.update(
            {"sid": session_id,
             "ttype": ttype
            }
        )
        payload = self.load_claims(payload)

        # payload.update(kwargs)
        _context = self.server_get("endpoint_context")
        signer = JWT(
            key_jar=_context.keyjar,
            iss=self.issuer,
            lifetime=self.lifetime,
            sign_alg=self.alg,
        )

        return signer.pack(payload)

    def info(self, token):
        """
        Return type of Token (A=Access code, T=Token, R=Refresh token) and
        the session id.

        :param token: A token
        :return: tuple of token type and session id
        """
        _context = self.server_get("endpoint_context")
        verifier = JWT(key_jar=_context.keyjar, allowed_sign_algs=[self.alg])
        try:
            _payload = verifier.unpack(token)
        except JWSException:
            raise UnknownToken()

        if is_expired(_payload["exp"]):
            raise ToOld("Token has expired")
        # All the token metadata
        _res = {
            "sid": _payload["sid"],
            "type": _payload["ttype"],
            "exp": _payload["exp"],
            "handler": self,
        }
        return _res

    def is_expired(self, token, when=0):
        """
        Evaluate whether the token has expired or not

        :param token: The token
        :param when: The time against which to check the expiration
            0 means now.
        :return: True/False
        """
        verifier = JWT(key_jar=self.key_jar, allowed_sign_algs=[self.alg])
        _payload = verifier.unpack(token)
        return is_expired(_payload["exp"], when)

    def gather_args(self, sid, sdb, udb):
        # sdb[sid]
        return {}<|MERGE_RESOLUTION|>--- conflicted
+++ resolved
@@ -44,8 +44,7 @@
         self.def_aud = aud or []
         self.alg = alg
 
-<<<<<<< HEAD
-    def load_claims(self, payload:dict={}):
+    def load_custom_claims(self, payload:dict={}):
         # inherit me and do your things here
         return payload
 
@@ -53,11 +52,7 @@
                  session_id: Optional[str] = '',
                  ttype: Optional[str] = '',
                  **payload) -> str:
-=======
-    def __call__(
-        self, session_id: Optional[str] = "", ttype: Optional[str] = "", **payload
-    ) -> str:
->>>>>>> 11a0083e
+
         """
         Return a token.
 
@@ -77,7 +72,7 @@
              "ttype": ttype
             }
         )
-        payload = self.load_claims(payload)
+        payload = self.load_custom_claims(payload)
 
         # payload.update(kwargs)
         _context = self.server_get("endpoint_context")
